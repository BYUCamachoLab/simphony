--- conflicted
+++ resolved
@@ -1,23 +1,15 @@
-<<<<<<< HEAD
-# Simphony 0.2.1
-=======
 # Simphony
 [![PyPI Version](https://img.shields.io/pypi/v/simphony.svg)](https://pypi.python.org/pypi/simphony)
 [![Documentation Status](https://readthedocs.org/projects/simphonyphotonics/badge/?version=latest)](https://simphonyphotonics.readthedocs.io/en/latest/?badge=latest)
 [![License](https://img.shields.io/pypi/l/simphony.svg)](https://pypi.python.org/pypi/simphony/)
 [![Latest Commit](https://img.shields.io/github/last-commit/BYUCamachoLab/simphony.svg)](https://github.com/BYUCamachoLab/simphony/commits/master)
 
->>>>>>> c7947aad
 A Simulator for Photonic circuits
 
 ![Text](./docs/source/images/simphony_logo.jpg)
 
 Simphony, a simulator for photonic circuits, is a fundamental package for designing and simulating photonic integrated circuits with Python.
 
-<<<<<<< HEAD
-Authors: [Sequoia Ploeg](https://github.com/sequoiap),
-[Hyrum Gunther](https://github.com/rumbonium/)
-=======
 **Key Features:**
 
 - Free and open-source software provided under the MIT License
@@ -28,24 +20,11 @@
 - A SPICE-like method for defining photonic circuits.
 - Complex simulation capabilities.
 - Included model libraries from SiEPIC and SiPANN.
->>>>>>> c7947aad
 
-Developed by [CamachoLab](https://camacholab.byu.edu/) at
+Developed by [CamachoLab](https://camacholab.byu.edu/) at 
 [Brigham Young University](https://www.byu.edu/).
 
-<<<<<<< HEAD
-# Description
-
-This package is still under development. It initially began as an extension to
-[SiEPIC-Tools](https://github.com/lukasc-ubc/SiEPIC-Tools), but was ported here
-once it became large enough to be considered its own stand-alone project. There
-is a repository forked from lukasc-ubc/SiEPIC-Tools,
-[SiEPIC-Tools](https://github.com/sequoiap/SiEPIC-Tools),
-that integrates Simphony with SiEPIC-Tools and KLayout in order to perform
-photonic circuit simulations using a layout-driven design methodology.
-=======
 ## Installation
->>>>>>> c7947aad
 
 Simphony can be installed via pip using Python 3:
 
@@ -58,84 +37,7 @@
 
 ## Documentation
 
-<<<<<<< HEAD
-You can read the docs [here](https://simphonyphotonics.readthedocs.io/en/latest/).
-
-Documentation is built on Sphinx. They can be built using the default files by
-navigating to the docs directory and running:
-
-```
-make html
-```
-
-The docs are written in reST. There is a nice syntax guide with guidelines that
-we follow in the documentation
-[here](https://thomas-cokelaer.info/tutorials/sphinx/rest_syntax.html). The
-majority of the documentation is generated from python docstrings written using
-the NumPy documentation format.
-
-Changelogs can be found in docs/changelog/. There is a changelog file for
-each released version of the software.
-
-## Tests
-
-Simphony uses the [pytest](https://docs.pytest.org/en/latest/) testing
-framework. To run all tests, simply execute
-
-```
-pytest
-```
-
-from the toplevel directory.
-
-## Developers
-
-This package is available on PyPI and updates are regularly pushed as "minor"
-or "micro" (patch) versions. Before submitting any pull requests, however, you should
-ensure that a pip installation of your updated package installs and functions
-properly. To test this, try installing your package locally by removing all
-installed versions of Simphony (by running ```pip3 uninstall simphony```
-repeatedly until no installations remain) and running the following commands
-(from Simphony's toplevel directory):
-
-```
-python3 setup.py sdist bdist_wheel
-pip3 install dist/simphony-[VERSION].tar.gz
-```
-## Contributing
-
-All contributions and new features or bug fixes should be worked on in forks
-or branches of the repository. Issues should be opened, and pull requests
-should reference and [close those issues](https://help.github.com/en/articles/closing-issues-using-keywords).
-This is good versioning and documentation practice.
-
-## Maintainers
-
-Remember that all changes are to be integrated through pull requests. Development
-work should be done in branches or forks of the repository. Once implemented
-(and tested on their own), these pull requests should be merged into the
-"master" branch for full testing with the whole program. Each time the package
-is released on PyPI, the package should have a pull request opened to its
-corresponding release branch (release-MAJOR.MINOR.x). The hierarchy is then
-as follows:
-
-- release-*.*.x (stable branch)
-- master (integration and final testing)
-- feature-name (feature development and bug fixes)
-
-Even if you are the lone developer, we follow the methodology [here](https://softwareengineering.stackexchange.com/a/294048).
-
-Be sure to update the version number manually before pushing each new version
-to PyPI. Also be sure to amend the changelog. Versions can be pushed to PyPI
-using the commands:
-
-```
-python3 setup.py sdist bdist_wheel
-python3 -m twine upload dist/*
-```
-=======
 The documentation is hosted [online](https://simphonyphotonics.readthedocs.io/en/latest/).
 
 Changelogs can be found in docs/changelog/. There is a changelog file for 
-each released version of the software.
->>>>>>> c7947aad
+each released version of the software.