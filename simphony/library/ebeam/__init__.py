import os

import numpy as np
from scipy.constants import c as SPEED_OF_LIGHT
from simphony.elements import Model
from simphony.tools import freq2wl, interpolate, wl2freq


class ebeam_bdc_te1550(Model):
    """
    A bidirectional coupler optimized for TE polarized light at 1550 nanometers.

    The bidirectional coupler has 4 ports, labeled as pictured. Its efficiently
    splits light that is input from one port into the two outputs on the opposite
    side (with a corresponding pi/2 phase shift). Additionally, it efficiently
    interferes lights from two adjacent inputs, efficiently splitting the
    interfered signal between the two ports on the opposing side.

    .. image:: /user/libraries/images/ebeam_bdc_te1550.png
        :alt: ebeam_bdc_te1550.png
    """

    pins = ("n1", "n2", "n3", "n4")  #: The default pin names of the device
    loaded = np.load(
        os.path.join(
            os.path.dirname(os.path.realpath(__file__)),
            "sparams",
            "ebeam_bdc_te1550.npz",
        )
    )
    s_params = (loaded["f"], loaded["s"])
    freq_range = (
        s_params[0][0],
        s_params[0][-1],
    )  #: The valid frequency range for this model.

    def s_parameters(self, freq):
        return interpolate(freq, self.s_params[0], self.s_params[1])


class ebeam_dc_halfring_te1550(Model):
    pins = (
        "n1",
        "n2",
    )  #: The default pin names of the device
    loaded = np.load(
        os.path.join(
            os.path.dirname(os.path.realpath(__file__)),
            "sparams",
            "ebeam_dc_halfring_te1550.npz",
        )
    )
    s_params = (loaded["f"], loaded["s"])
    freq_range = (
        s_params[0][0],
        s_params[0][-1],
    )  #: The valid frequency range for this model.

    def s_parameters(self, freq):
        return interpolate(freq, self.s_params[0], self.s_params[1])


class ebeam_gc_te1550(Model):
    """
    A grating coupler optimized for TE polarized light at 1550 nanometers.

    The grating coupler efficiently couples light from a fiber array positioned
    above the chip into the circuit. For the TE mode, the angle is -25 degrees
    [needs citation].

    .. image:: /user/libraries/images/ebeam_gc_te1550.png
        :alt: ebeam_bdc_te1550.png
    """

    pins = (
        "n1",
        "n2",
    )  #: The default pin names of the device
    loaded = np.load(
        os.path.join(
            os.path.dirname(os.path.realpath(__file__)),
            "sparams",
            "ebeam_gc_te1550.npz",
        )
    )
    s_params = (loaded["f"], loaded["s"])
    freq_range = (
        s_params[0][0],
        s_params[0][-1],
    )  #: The valid frequency range for this model.

    def s_parameters(self, freq):
        return interpolate(freq, self.s_params[0], self.s_params[1])


class ebeam_terminator_te1550(Model):
    """
    A terminator component that dissipates light into free space optimized for
    TE polarized light at 1550 nanometers.

    The terminator dissipates excess light into free space. If you have a path
    where the light doesn't need to be measured but you don't want it reflecting
    back into the circuit, you can use a terminator to release it from the circuit.

    .. image:: /user/libraries/images/ebeam_terminator_te1550.png
        :alt: ebeam_bdc_te1550.png
    """

    pins = ("n1",)  #: The default pin names of the device
    loaded = np.load(
        os.path.join(
            os.path.dirname(os.path.realpath(__file__)),
            "sparams",
            "ebeam_terminator_te1550.npz",
        )
    )
    s_params = (loaded["f"], loaded["s"])
    freq_range = (
        s_params[0][0],
        s_params[0][-1],
    )  #: The valid frequency range for this model.

    def s_parameters(self, freq):
        return interpolate(freq, self.s_params[0], self.s_params[1])


class ebeam_wg_integral_1550(Model):
    """
    Model for an waveguide optimized for TE polarized light at 1550 nanometers.

    A waveguide easily connects other optical components within a circuit.

    .. image:: /user/libraries/images/ebeam_wg_integral_1550.png
        :alt: ebeam_bdc_te1550.png

    Parameters
    ----------
    length : float
        Waveguide length in meters.
    lam0 : float, optional
        Central wavelength for calculation in meters (default 1.55 microns).
    ne : float, optional
        Effective index (default 2.44553).
    ng : float, optional
        Group velocity (default 4.19088).
    nd : float, optional
        Group dispersion (default 3.54275e-04).
    sigma_ne : float, optional
        Standard deviation of the effective index (default 0.05).
    sigma_ng : float, optional
        Standard deviation of the group velocity (default 0.05).
    sigma_nd : float, optional
        Standard deviation of the group dispersion (default 0.0001).

    Notes
    -----
    The ``sigma_`` values in the parameters are used for monte carlo simulations.
    """

    pins = (
        "n1",
        "n2",
    )  #: The default pin names of the device
    freq_range = (
        187370000000000.0,
        199862000000000.0,
    )  #: The valid frequency range for this model.

    def __init__(
        self,
        length,
        lam0=1.55e-06,
        ne=2.44553,
        ng=4.19088,
        nd=0.000354275,
        sigma_ne=0.05,
        sigma_ng=0.05,
        sigma_nd=0.0001,
    ):
        self.length = length
        self.lam0 = lam0
        self.ne = ne
        self.ng = ng
        self.nd = nd
        self.sigma_ne = sigma_ne
        self.sigma_ng = sigma_ng
        self.sigma_nd = sigma_nd
        self.regenerate_monte_carlo_parameters()

    def s_parameters(self, freq):
        """Get the s-parameters of a waveguide.

        Parameters
        ----------
        start : float
            The starting frequency to obtain s-parameters for (in Hz).
        stop : float
            The ending frequency to obtain s-parameters for (in Hz).
        num : int
            The number of points to use between start_freq and stop_freq.

        Returns
        -------
        (frequency, s) : tuple
<<<<<<< HEAD
            Returns a tuple containing the frequency array, ``frequency``, 
=======
            Returns a tuple containing the frequency array, ``frequency``,
>>>>>>> 4cbeb98c
            corresponding to the calculated s-parameter matrix, ``s``.
        """
        return self.cacl_s_params(
            freq, self.length, self.lam0, self.ne, self.ng, self.nd
        )

    def monte_carlo_s_parameters(self, freq):
        """
        Returns a monte carlo (randomized) set of s-parameters.

        In this implementation of the monte carlo routine, random values are
        generated for ne, ng, and nd for each run through of the monte carlo
        simulation. This means that all waveguide elements throughout a single
        circuit will have the same (random) ne, ng, and nd values. Hence, there
        is correlated randomness in the monte carlo parameters but they are
        consistent within a single circuit.
        """
        return self.cacl_s_params(
            freq, self.length, self.lam0, self.rand_ne, self.rand_ng, self.rand_nd
        )

    def regenerate_monte_carlo_parameters(self):
        self.rand_ne = np.random.normal(self.ne, self.sigma_ne)
        self.rand_ng = np.random.normal(self.ng, self.sigma_ng)
        self.rand_nd = np.random.normal(self.nd, self.sigma_nd)

    @staticmethod
    def cacl_s_params(frequency, length, lam0, ne, ng, nd):
        # Initialize array to hold s-params
        s = np.zeros((len(frequency), 2, 2), dtype=complex)

        # Loss calculation
        TE_loss = 700  # dB/m for width 500nm
        alpha = TE_loss / (20 * np.log10(np.exp(1)))

        w = np.asarray(frequency) * 2 * np.pi  # get angular frequency from frequency
        w0 = (2 * np.pi * SPEED_OF_LIGHT) / lam0  # center frequency (angular)

        # calculation of K
        K = (
            2 * np.pi * ne / lam0
            + (ng / SPEED_OF_LIGHT) * (w - w0)
            - (nd * lam0 ** 2 / (4 * np.pi * SPEED_OF_LIGHT)) * ((w - w0) ** 2)
        )

        for x in range(0, len(frequency)):  # build s-matrix from K and waveguide length
            s[x, 0, 1] = s[x, 1, 0] = np.exp(-alpha * length + (K[x] * length * 1j))

        return s


class ebeam_y_1550(Model):
    """
    The y-branch efficiently splits the input between the two outputs.

    .. image:: /user/libraries/images/ebeam_y_1550.png
        :alt: ebeam_bdc_te1550.png
    """

    pins = ("n1", "n2", "n3")  #: The default pin names of the device
    loaded = np.load(
        os.path.join(
            os.path.dirname(os.path.realpath(__file__)), "sparams", "ebeam_y_1550.npz"
        )
    )
    s_params = (loaded["f"], loaded["s"])
    freq_range = (
        s_params[0][0],
        s_params[0][-1],
    )  #: The valid frequency range for this model.

    def s_parameters(self, freq):
        return interpolate(freq, self.s_params[0], self.s_params[1])


class ebeam_dc_te1550(Model):
    """
    A directional coupler optimized for TE polarized light at 1550 nanometers.

    The directional coupler has 4 ports, labeled as pictured. Its efficiently
    splits light that is input from one port into the two outputs on the opposite
    side (with a corresponding pi/2 phase shift). Additionally, it efficiently
    interferes lights from two adjacent inputs, efficiently splitting the
    interfered signal between the two ports on the opposing side.

    .. image:: /user/libraries/images/ebeam_bdc_te1550.png
        :alt: ebeam_bdc_te1550.png
    """

    pins = ("n1", "n2", "n3", "n4")
    loaded = np.load(
        os.path.join(
            os.path.dirname(os.path.realpath(__file__)),
            "sparams",
            "ebeam_dc_te1550.npz",
        )
    )
    s_params = (loaded["f"], loaded["s"])
    freq_range = (
        s_params[0][0],
        s_params[0][-1],
    )  #: The valid frequency range for this model.

    def s_parameters(self, freq):
        return interpolate(freq, self.s_params[0], self.s_params[1])


if __name__ == "__main__":
    import matplotlib.pyplot as plt

    bdc = ebeam_bdc_te1550()
    wav = np.linspace(1520, 1570, 1024) * 1e-9
    f = 3e8 / wav
    s = bdc.s_parameters(freq=f)
    plt.plot(wav, np.abs(s[:, 1] ** 2))

    plt.show()<|MERGE_RESOLUTION|>--- conflicted
+++ resolved
@@ -202,11 +202,7 @@
         Returns
         -------
         (frequency, s) : tuple
-<<<<<<< HEAD
             Returns a tuple containing the frequency array, ``frequency``, 
-=======
-            Returns a tuple containing the frequency array, ``frequency``,
->>>>>>> 4cbeb98c
             corresponding to the calculated s-parameter matrix, ``s``.
         """
         return self.cacl_s_params(
