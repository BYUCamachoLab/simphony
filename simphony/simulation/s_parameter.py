--- conflicted
+++ resolved
@@ -69,18 +69,11 @@
 
         self._instantiate_components(self.settings)
         steady_state_simulation_result = self.steady_state_simulation.run(self.settings)
-<<<<<<< HEAD
         sax_circuit, sax_circuit_info = self._generate_sax_circuit(wl, steady_state_simulation_result)
         s_parameter_simulation_result.sax_circuit = sax_circuit
         s_parameter_simulation_result.sax_circuit_info = sax_circuit_info
         s_parameter_simulation_result.s_parameters = sax_circuit(wl=wl)
         return s_parameter_simulation_result
-=======
-        s_params_dict = self._calculate_scattering_matrix(wl,steady_state_simulation_result)
-        s_parameter_result.add_s_parameters(s_params_dict)
-
-        return s_parameter_result
->>>>>>> 621b038e
 
     def _clear_settings(self):
         for instance in self.circuit.graph.nodes:
@@ -213,12 +206,7 @@
     
     def _generate_sax_circuit(self, wl, steady_state_simulation_result):
         """
-        Build a SAX circuit from the s_parameter_graph, pulling in:
-        - each instance's steady-state inputs
-        - each instance's 'settings' block from the netlist
-        - the global wavelength vector `wl` (in microns → convert to meters)
-        """
-<<<<<<< HEAD
+        """
         # I will assume that the only connections between the s-parameter portion of the circuit
         # and the steady-state portion of the circuit are electrical or optical (this might change)
         # in the future if more connection types become supported
@@ -228,25 +216,8 @@
         component_inputs = {component: {} for component in self.s_parameter_circuit.graph.nodes}
         for incomplete_component in incomplete_components:
             component_inputs[incomplete_component] = steady_state_simulation_result.component_inputs[incomplete_component]
-=======
-
-        wl_m = wl * 1e-6
-
-        sax_netlist = graph_to_netlist(self.s_parameter_graph)
-        component_inputs = {
-            inst: {} 
-            for inst in sax_netlist["instances"]
-        }
->>>>>>> 621b038e
-        
-        for inst in self.hybrid_components:
-            component_inputs[inst] = (
-                steady_state_simulation_result
-                    .component_inputs[inst]
-            )
-
+        
         sax_models = {}
-<<<<<<< HEAD
         for component, inputs in component_inputs.items():
             # model_name = self.circuit.netlist['instances'][component]['component']
             sax_models[component] = partial(self.components[component].s_parameters, inputs)
@@ -280,36 +251,4 @@
         ### and simply return a sax circuit, maybe I will do that later, don't do that yet, 
         ### For now just return the s-parameter dict
         return circuit(wl)
-        """
-=======
-        for inst_name, inst_def in sax_netlist["instances"].items():
-            
-            if isinstance(inst_def, str):
-                comp_type = inst_def
-                settings  = {}
-            else:
-                comp_type = inst_def["component"]
-                settings  = inst_def.get("settings", {})
-
-            inputs = component_inputs[inst_name]
-
-            # Add settings here once the s_parameters is fixed
-            scat_fn = self.components[inst_name].s_parameters(inputs)
-
-            sax_models[inst_name] = scat_fn
-
-        for inst, model in list(sax_models.items()):
-            if inst in sax_netlist['instances']:
-                comp_name = sax_netlist['instances'][inst]['component']
-                sax_models[comp_name] = model
-                del sax_models[inst]
-
-        wrapped_models = {
-            inst: (lambda f=scat_fn, w=wl_m: f(w))
-            for inst, scat_fn in sax_models.items()
-        }
-
-        circuit, ports = sax.circuit(sax_netlist, wrapped_models)
-
-        return circuit()
->>>>>>> 621b038e
+        """