import typing
from copy import deepcopy

import pytest

try:
    import jax
    import jax.numpy as jnp

    JAX_AVAILABLE = True
except ImportError:
    import numpy as jnp
    from simphony.utils import jax

    JAX_AVAILABLE = False

from simphony.circuit import Circuit
from simphony.models import Model, OPort, EPort, clear_name_register
from simphony.libraries.ideal import Coupler, Waveguide


@pytest.fixture
def wg0():
    return Waveguide(length=1.0)


@pytest.fixture
def wg1():
    return Waveguide(length=100.0)


@pytest.fixture
def model_with_eport():
    class ModelWithEPorts(Model):
        onames = ["o0", "o1"]
        enames = ["e0"]

        def s_params(self, wl):
            return jnp.eye((2, 2))

    return ModelWithEPorts()


@pytest.fixture
def model_with_two_eports():
    class ModelWithEPorts(Model):
        onames = ["o0", "o1"]
        enames = ["e0", "e1"]

        def s_params(self, wl):
            return jnp.eye((2, 2))

    return ModelWithEPorts()


@pytest.fixture
def model_with_three_eports():
    class ModelWithEPorts(Model):
        onames = ["o0", "o1"]
        enames = ["e0", "e1", "e2"]

        def s_params(self, wl):
            return jnp.eye((2, 2))

    return ModelWithEPorts()


@pytest.fixture
def coupler():
    return Coupler(coupling=0.45)


@pytest.fixture
def coupler2():
    return Coupler(coupling=0.58)


@pytest.fixture
def ckt():
    return Circuit()


class TestCircuit:
    def test_circuit(self):
        ckt = Circuit()
        assert ckt is not None

    def test_connect_o2o(self, ckt, wg0, wg1):
        # Test model.o() to model.o()
        ckt.connect(wg0.o(0), wg1.o(0))
        assert {wg0, wg1} <= set(ckt.components)
        assert len(ckt.components) == 2
        assert {wg0.o(1), wg1.o(1)} <= set(ckt._oports)
        assert (wg0.o(0), wg1.o(0)) in ckt._onodes
        assert len(ckt._onodes) == 1

    def test_connect_o2e(self, ckt, wg0, model_with_eport):
        with pytest.raises(ValueError):
            ckt.connect(wg0.o(0), model_with_eport.e(0))

    def test_connect_e2o(self, ckt, wg0, model_with_eport):
        with pytest.raises(ValueError):
            ckt.connect(model_with_eport.e(0), wg0.o(0))

    def test_connect_e2e(self, ckt, model_with_eport, model_with_two_eports):
        ckt.connect(model_with_eport.e(0), model_with_two_eports.e(0))
        assert {model_with_eport, model_with_two_eports} <= set(ckt.components)
        assert len(ckt.components) == 2
        assert model_with_eport.e(0)._connections <= set(model_with_two_eports.e(0))
        assert model_with_two_eports.e(0)._connections <= set(model_with_eport.e(0))
        assert len(ckt._enodes) == 1

    def test_connect_o2m(self, ckt, wg0, wg1):
        ckt.connect(wg0.o(0), wg1)
        assert {wg0, wg1} <= set(ckt.components)
        assert len(ckt.components) == 2
        assert wg0.o(0)._connections <= set(wg1.o(0))
        assert wg1.o(0)._connections <= set(wg0.o(0))
        assert (wg0.o(0), wg1.o(0)) in ckt._onodes
        assert len(ckt._onodes) == 1

    def test_connect_e2m(self, ckt, model_with_eport, model_with_two_eports):
        ckt.connect(model_with_eport.e(0), model_with_two_eports)
        assert {model_with_eport, model_with_two_eports} <= set(ckt.components)
        assert len(ckt.components) == 2
        assert model_with_eport.e(0)._connections <= set(model_with_two_eports.e(0))
        assert model_with_two_eports.e(0)._connections <= set(model_with_eport.e(0))
        assert len(ckt._enodes) == 1

    def test_connect_m2o(self, ckt, wg0, wg1):
        ckt.connect(wg0, wg1.o(0))
        assert {wg0, wg1} <= set(ckt.components)
        assert len(ckt.components) == 2
        assert wg0.o(0)._connections <= set(wg1.o(0))
        assert wg1.o(0)._connections <= set(wg0.o(0))
        assert (wg0.o(0), wg1.o(0)) in ckt._onodes

    def test_connect_m2e(self, ckt, model_with_eport, model_with_two_eports):
        # set all oports to connected
        ckt.connect(
            model_with_eport, [model_with_two_eports.o(0), model_with_two_eports.o(1)]
        )
        ckt.connect(model_with_eport, model_with_two_eports.e(0))  # test m2e
        assert {model_with_eport, model_with_two_eports} <= set(ckt.components)
        assert len(ckt.components) == 2
        assert model_with_eport.e(0)._connections <= set(model_with_two_eports.e(0))
        assert model_with_two_eports.e(0)._connections <= set(model_with_eport.e(0))
        assert model_with_two_eports.e(1)._connections <= set(model_with_eport.e(0))
        assert len(ckt._enodes) == 1

    def test_connect_m2m_oports_and_eports(
        self, ckt, model_with_two_eports, model_with_three_eports
    ):
        ckt.connect(model_with_two_eports, model_with_three_eports)
        assert {model_with_three_eports, model_with_two_eports} <= set(ckt.components)
        assert len(ckt.components) == 2
        assert model_with_two_eports.o(0)._connections <= set(
            model_with_three_eports.o(0)
        )
        assert model_with_three_eports.o(0)._connections <= set(
            model_with_two_eports.o(0)
        )
        assert model_with_two_eports.o(1)._connections <= set(
            model_with_three_eports.o(1)
        )
        assert model_with_three_eports.o(1)._connections <= set(
            model_with_two_eports.o(1)
        )
        assert model_with_two_eports.e(0)._connections <= set(
            model_with_three_eports.e(0)
        )
        assert model_with_three_eports.e(0)._connections <= set(
            model_with_two_eports.e(0)
        )
        assert model_with_two_eports.e(1)._connections <= set(
            model_with_three_eports.e(1)
        )
        assert model_with_three_eports.e(1)._connections <= set(
            model_with_two_eports.e(1)
        )
        assert len(ckt._onodes) == 2
        assert len(ckt._enodes) == 2

    def test_connect_m2m(self, ckt, wg0, wg1, coupler):
        ckt.connect(wg0.o(0), coupler)
        ckt.connect(coupler, wg1)
        assert {wg0, wg1, coupler} <= set(ckt.components)
        assert len(ckt.components) == 3
        assert (wg0.o(0), coupler.o(0)) in ckt._onodes
        assert (coupler.o(1), wg1.o(0)) in ckt._onodes
        assert (coupler.o(2), wg1.o(1)) in ckt._onodes
        assert len(ckt._onodes) == 3

    def test_subnetwork_growth(self, ckt, coupler, coupler2, wg0, wg1):
        connect_arr = [
            ckt.connect(a, b)
            for (a, b) in zip(
                [coupler.o(2), coupler.o(3), coupler2.o(0), coupler2.o(1)],
                [wg0, wg1, wg0, wg1],
            )
        ]
        ckt.expose([coupler.o(0), coupler.o(1), coupler2.o(2), coupler2.o(3)])
        wls = jnp.array([1.55])
        field_in = jnp.array([1.0, 0, 0, 0]).T

        c1_sparams = coupler.s_params(wls)
        c2_sparams = coupler2.s_params(wls)
        wg0_sparams = wg0.s_params(wls)
        wg1_sparams = wg1.s_params(wls)

        # Ignores reflections since these are ideal models
        # Fout_1 = (t_1 * wg0 * t_2 * + k_1 * wg1 * k_2) * Fin
        field_out_man_1 = (
            c1_sparams[:, 2, 0] * wg0_sparams[:, 1, 0] * c2_sparams[:, 2, 0]
            + c1_sparams[:, 3, 0] * wg1_sparams[:, 1, 0] * c2_sparams[:, 2, 1]
        ) * field_in[0]
        # Fout_2 = (t_1 * wg0 * k_2 * + k_1 * wg1 * t_2) * Fin
        field_out_man_2 = (
            c1_sparams[:, 2, 0] * wg0_sparams[:, 1, 0] * c2_sparams[:, 3, 0]
            + c1_sparams[:, 3, 0] * wg1_sparams[:, 1, 0] * c2_sparams[:, 3, 1]
        ) * field_in[0]

        ckt.s_params(wls)
        field_out = [ckt.s_params(wls)[wl_ind] @ field_in for wl_ind in range(len(wls))]
        field_out = jnp.stack(field_out, axis=0)

        assert jnp.allclose(field_out[:, 2], field_out_man_1)
        assert jnp.allclose(field_out[:, 3], field_out_man_2)

<<<<<<< HEAD
    def test_add_to_circuit(self, ckt, wg0, wg1):
        ckt.add(wg0)
        assert {wg0} <= set(ckt.components)
        assert len(ckt.components) == 1
        assert {wg0.o(0)} <= set(ckt._oports)
        ckt.add(wg1)
        assert {wg0, wg1} <= set(ckt.components)
        assert len(ckt.components) == 2
        assert {wg0.o(0), wg1.o(0)} <= set(ckt._oports)
        assert ckt._onodes == []
        assert ckt._enodes == []

    def test_auto_connect(self, ckt, coupler, coupler2):
        coupler.rename_oports(["in1", "in2", "con1", "con2"])
        coupler2.rename_oports(["con1", "con2", "out1", "out2"])
        ckt.auto_connect(coupler, coupler2)
        assert len(ckt.components) == 2
        assert (coupler.o("con1"), coupler2.o("con1")) in ckt._onodes
        assert (coupler.o("con2"), coupler2.o("con2")) in ckt._onodes
        assert len(ckt._onodes) == 2

    def test_circuit_copy(self):
        assert False
=======
    def test_circuit_copy(self, ckt):
        # copied from test_circuit_deepcopy(), same behavior
        wg1 = Waveguide(length=1.0)
        wg2 = Waveguide(length=2.0)

        ckt1 = Circuit()
        ckt1.connect(wg1, wg2)

        ckt2 = deepcopy(ckt1)
        assert ckt1 is not ckt2
        for comp1, comp2 in zip(ckt1.components, ckt2.components):
            assert comp1 is not comp2
            assert comp1 == comp2
            for port1, port2 in zip(comp1._oports, comp2._oports):
                assert port1 is not port2
                assert port1 != port2
                assert port1.instance is not port2.instance
                assert port1.instance is comp1
                assert port2.instance is comp2
            for port1, port2 in zip(comp1._eports, comp2._eports):
                assert port1 is not port2
                assert port1 != port2
                assert port1.instance is not port2.instance
                assert port1.instance is comp1
                assert port2.instance is comp2
        for onode1, onode2 in zip(ckt1._onodes, ckt2._onodes):
            assert onode1 is not onode2
            for port1, port2 in zip(onode1, onode2):
                assert port1 is not port2
                assert port1 != port2
                assert port1.instance is not port2.instance
        for enode1, enode2 in zip(ckt1._enodes, ckt2._enodes):
            assert enode1 is not enode2
            for port1, port2 in zip(enode1, enode2):
                assert port1 is not port2
                assert port1 != port2
                assert port1.instance is not port2.instance
>>>>>>> 1529dcdd

    def test_circuit_deepcopy(self):
        wg1 = Waveguide(length=1.0)
        wg2 = Waveguide(length=2.0)

        ckt1 = Circuit()
        ckt1.connect(wg1, wg2)

        ckt2 = deepcopy(ckt1)
        assert ckt1 is not ckt2
        for comp1, comp2 in zip(ckt1.components, ckt2.components):
            assert comp1 is not comp2
            assert comp1 == comp2
            for port1, port2 in zip(comp1._oports, comp2._oports):
                assert port1 is not port2
                assert port1 != port2
                assert port1.instance is not port2.instance
                assert port1.instance is comp1
                assert port2.instance is comp2
            for port1, port2 in zip(comp1._eports, comp2._eports):
                assert port1 is not port2
                assert port1 != port2
                assert port1.instance is not port2.instance
                assert port1.instance is comp1
                assert port2.instance is comp2
        for onode1, onode2 in zip(ckt1._onodes, ckt2._onodes):
            assert onode1 is not onode2
            for port1, port2 in zip(onode1, onode2):
                assert port1 is not port2
                assert port1 != port2
                assert port1.instance is not port2.instance
        for enode1, enode2 in zip(ckt1._enodes, ckt2._enodes):
            assert enode1 is not enode2
            for port1, port2 in zip(enode1, enode2):
                assert port1 is not port2
                assert port1 != port2
                assert port1.instance is not port2.instance

    def test_circuit_equality(self):
        c1 = Circuit()
        c2 = c1
        assert c1 == c2

    def test_circuit_inequality(self):
        c1 = Circuit()
        c2 = Circuit()
        assert c1 != c2

    def test_circuit_hash(self):
        c1 = Circuit()
        assert isinstance(c1, typing.Hashable)


@pytest.fixture
def mzi_s_params(data_dir):
    import numpy as np

    return np.load(data_dir / "mzi_s_params.npy")


class TestMZIExample:
    def test_mzi_s_params(self, ckt, mzi_s_params):
        from simphony.libraries import siepic
        import numpy as np

        gc_input = siepic.GratingCoupler()
        gc_input.rename_oports(["o0", "input"])
        y_splitter = siepic.YBranch()
        wg_long = siepic.Waveguide(length=150)
        wg_short = siepic.Waveguide(length=50)
        y_recombiner = siepic.YBranch()
        gc_output = siepic.GratingCoupler()
        gc_output.rename_oports(["o0", "output"])

        ckt.connect(gc_input.o(0), y_splitter.o(0))
        ckt.connect(y_splitter, [wg_short, wg_long])
        ckt.connect(gc_output.o(), y_recombiner)
        ckt.connect(y_recombiner, [wg_short, wg_long])

        wl = np.linspace(1.5, 1.6, 1000)

        ckt1 = deepcopy(ckt)
        ckt1.expose([ckt1.o("input"), ckt1.o("output")])
        res_s = ckt1.s_params(wl)
        np.testing.assert_allclose(
            res_s[:, [1, 0], :][:, :, [1, 0]], mzi_s_params
        )  # , atol=1e-3)

        ckt2 = deepcopy(ckt)
        ckt2.expose([ckt2.o("output"), ckt2.o("input")])
        res_s = ckt2.s_params(wl)
        np.testing.assert_allclose(res_s, mzi_s_params)  # , atol=1e-3)


class TestCircuitNaming:
    def test_circuit_naming(self):
        clear_name_register()
        ckt = Circuit(name="MyCircuit")
        assert ckt.name == "MyCircuit"

    def test_circuit_autonaming(self):
        clear_name_register()
        ckt = Circuit()
        assert ckt.name == "Circuit0"

    def test_circuit_duplicate_naming(self):
        clear_name_register()
        ckt = Circuit(name="MyCircuit")
        with pytest.raises(ValueError):
            Circuit(name="MyCircuit")<|MERGE_RESOLUTION|>--- conflicted
+++ resolved
@@ -227,7 +227,6 @@
         assert jnp.allclose(field_out[:, 2], field_out_man_1)
         assert jnp.allclose(field_out[:, 3], field_out_man_2)
 
-<<<<<<< HEAD
     def test_add_to_circuit(self, ckt, wg0, wg1):
         ckt.add(wg0)
         assert {wg0} <= set(ckt.components)
@@ -249,9 +248,6 @@
         assert (coupler.o("con2"), coupler2.o("con2")) in ckt._onodes
         assert len(ckt._onodes) == 2
 
-    def test_circuit_copy(self):
-        assert False
-=======
     def test_circuit_copy(self, ckt):
         # copied from test_circuit_deepcopy(), same behavior
         wg1 = Waveguide(length=1.0)
@@ -289,7 +285,6 @@
                 assert port1 is not port2
                 assert port1 != port2
                 assert port1.instance is not port2.instance
->>>>>>> 1529dcdd
 
     def test_circuit_deepcopy(self):
         wg1 = Waveguide(length=1.0)
